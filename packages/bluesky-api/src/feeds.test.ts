--- conflicted
+++ resolved
@@ -103,7 +103,6 @@
 
   afterAll(() => server.close());
 
-<<<<<<< HEAD
   it('fetches trending topics with a custom limit', async () => {
     const feeds = new MockFeeds();
     const trending = {
@@ -137,7 +136,6 @@
     expect(feeds.makeRequestMock).toHaveBeenCalledWith('/app.bsky.unspecced.getTrendingTopics', {
       params: { limit: '10' },
     });
-=======
   it('fetches bookmarks with default parameters', async () => {
     const feeds = new MockFeeds();
     const response: BlueskyBookmarksResponse = { bookmarks: [] };
@@ -166,7 +164,6 @@
       'jwt',
       { params: { limit: '25', cursor: 'cursor123' } },
     );
->>>>>>> b828b766
   });
 
   it('returns a post from a thread response', async () => {
